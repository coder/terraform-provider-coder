--- conflicted
+++ resolved
@@ -54,7 +54,6 @@
 			if err != nil {
 				return nil, diag.FromErr(err)
 			}
-<<<<<<< HEAD
 			rawHost, ok := resourceData.Get("host").(string)
 			if ok && rawHost != "" {
 				rawPort := parsed.Port()
@@ -63,8 +62,6 @@
 				}
 				parsed.Host = rawHost
 			}
-=======
->>>>>>> b8bdb6bb
 			return config{
 				URL: parsed,
 			}, nil
