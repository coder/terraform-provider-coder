--- conflicted
+++ resolved
@@ -47,8 +47,6 @@
 				require.NotNil(t, value)
 				t.Log(value)
 				require.Equal(t, "https://localhost:4334", attribs["access_url"])
-<<<<<<< HEAD
-=======
 				require.Equal(t, "owner123", attribs["owner"])
 				require.Equal(t, "owner123@example.com", attribs["owner_email"])
 				return nil
@@ -78,7 +76,6 @@
 				require.NotNil(t, value)
 				t.Log(value)
 				require.Equal(t, "https://example.com:8080", attribs["access_url"])
->>>>>>> 7dd91a12
 				require.Equal(t, "owner123", attribs["owner"])
 				require.Equal(t, "owner123@example.com", attribs["owner_email"])
 				return nil
