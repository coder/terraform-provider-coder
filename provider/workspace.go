--- conflicted
+++ resolved
@@ -94,11 +94,7 @@
 			"prebuild_count": {
 				Type:        schema.TypeInt,
 				Computed:    true,
-<<<<<<< HEAD
-				Description: "A computed count, equal to 1 if the workspace was prebuilt.",
-=======
 				Description: "A computed count, equal to 1 if the workspace is a currently unassigned prebuild. Use this to conditionally act on the status of a prebuild. Actions that do not require user identity can be taken when this value is set to 1. Actions that should only be taken once the workspace has been assigned to a user may be taken when this value is set to 0.",
->>>>>>> e51ae3af
 			},
 			"start_count": {
 				Type:        schema.TypeInt,
@@ -118,11 +114,7 @@
 			"is_prebuild": {
 				Type:        schema.TypeBool,
 				Computed:    true,
-<<<<<<< HEAD
-				Description: "Whether the workspace is a prebuild.",
-=======
 				Description: "Similar to `prebuild_count`, but a boolean value instead of a count. This is set to true if the workspace is a currently unassigned prebuild. Once the workspace is assigned, this value will be false.",
->>>>>>> e51ae3af
 			},
 			"name": {
 				Type:        schema.TypeString,
