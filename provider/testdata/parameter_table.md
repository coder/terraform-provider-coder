<<<<<<< HEAD
| Name                 | Type          | Input     | Default | Options           | Validation | -> | Output | Optional | Error         |
|----------------------|---------------|-----------|---------|-------------------|------------|----|--------|----------|---------------|
|                      | Empty Vals    |           |         |                   |            |    |        |          |               |
| Empty                | string,number |           |         |                   |            |    | ""     | false    |               |
| EmptyList            | list(string)  |           |         |                   |            |    | ""     | false    |               |
| EmptyMulti           | tag-select    |           |         |                   |            |    | ""     | false    |               |
| EmptyOpts            | string,number |           |         | 1,2,3             |            |    | ""     | false    |               |
| EmptyRegex           | string        |           |         |                   | world      |    |        |          | regex error   |
| EmptyMin             | number        |           |         |                   | 1-10       |    |        |          | 1 <  < 10     |
| EmptyMinOpt          | number        |           |         | 1,2,3             | 2-5        |    |        |          | 2 <  < 5      |
| EmptyRegexOpt        | string        |           |         | "hello","goodbye" | goodbye    |    |        |          | regex error   |
| EmptyRegexOk         | string        |           |         |                   | .*         |    | ""     | false    |               |
|                      |               |           |         |                   |            |    |        |          |               |
|                      | Default Set   | No inputs |         |                   |            |    |        |          |               |
| NumDef               | number        |           | 5       |                   |            |    | 5      | true     |               |
| NumDefNaN            | number        |           | a       |                   |            |    |        |          | type "number" |   
| NumDefVal            | number        |           | 5       |                   | 3-7        |    | 5      | true     |               |
| NumDefInv            | number        |           | 5       |                   | 10-        |    |        |          | 10 < 5 < 0    |
| NumDefOpts           | number        |           | 5       | 1,3,5,7           | 2-6        |    | 5      | true     |               |
| NumDefNotOpts        | number        |           | 5       | 1,3,7,9           | 2-6        |    |        |          | valid option  |
| NumDefInvOpt         | number        |           | 5       | 1,3,5,7           | 6-10       |    |        |          | 6 < 5 < 10    |
|                      |               |           |         |                   |            |    |        |          |               |
| StrDef               | string        |           | hello   |                   |            |    | hello  | true     |               |
| StrDefInv            | string        |           | hello   |                   | world      |    |        |          | regex error   |
| StrDefOpts           | string        |           | a       | a,b,c             |            |    | a      | true     |               |
| StrDefNotOpts        | string        |           | a       | b,c,d             |            |    |        |          | valid option  |
| StrDefValOpts        | string        |           | a       | a,b,c,d,e,f       | [a-c]      |    | a      | true     |               |
| StrDefInvOpt         | string        |           | d       | a,b,c,d,e,f       | [a-c]      |    |        |          | regex error   |
|                      |               |           |         |                   |            |    |        |          |               |
| LStrDef              | list(string)  |           | ["a"]   |                   |            |    | ["a"]  | true     |               |
| LStrDefOpts          | list(string)  |           | ["a"]   | ["a"], ["b"]      |            |    | ["a"]  | true     |               |
| LStrDefNotOpts       | list(string)  |           | ["a"]   | ["b"], ["c"]      |            |    |        |          | valid option  |
|                      |               |           |         |                   |            |    |        |          |               |
| MulDef               | tag-select    |           | ["a"]   |                   |            |    | ["a"]  | true     |               |
| MulDefOpts           | multi-select  |           | ["a"]   | a,b               |            |    | ["a"]  | true     |               |
| MulDefNotOpts        | multi-select  |           | ["a"]   | b,c               |            |    |        |          | valid option  |
|                      |               |           |         |                   |            |    |        |          |               |
|                      | Input Vals    |           |         |                   |            |    |        |          |               |
| NumIns               | number        | 3         |         |                   |            |    | 3      | false    |               |
| NumInsOptsNaN        | number        | 3         | 5       | a,1,2,3,4,5       | 1-3        |    | 3      | true     | type "number" |  
| NumInsNaN            | number        | a         |         |                   |            |    |        |          | type "number" |      
| NumInsDef            | number        | 3         | 5       |                   |            |    | 3      | true     |               |
| NumIns/DefInv        | number        | 3         | 5       |                   | 1-3        |    | 3      | true     |               |
| NumIns=DefInv        | number        | 5         | 5       |                   | 1-3        |    |        |          | 1 < 5 < 3     |
| NumInsOpts           | number        | 3         | 5       | 1,2,3,4,5         | 1-3        |    | 3      | true     |               |
| NumInsNotOptsVal     | number        | 3         | 5       | 1,2,4,5           | 1-3        |    |        |          | valid option  |
| NumInsNotOptsInv     | number        | 3         | 5       | 1,2,4,5           | 1-2        |    |        | true     | 1 < 3 < 2     |
| NumInsNotOpts        | number        | 3         | 5       | 1,2,4,5           |            |    |        |          | valid option  |
| NumInsNotOpts/NoDef  | number        | 3         |         | 1,2,4,5           |            |    |        |          | valid option  |
|                      |               |           |         |                   |            |    |        |          |               |
| StrIns               | string        | c         |         |                   |            |    | c      | false    |               |
| StrInsDef            | string        | c         | e       |                   |            |    | c      | true     |               |
| StrIns/DefInv        | string        | c         | e       |                   | [a-c]      |    | c      | true     |               |
| StrIns=DefInv        | string        | e         | e       |                   | [a-c]      |    |        |          | regex error   |
| StrInsOpts           | string        | c         | e       | a,b,c,d,e         | [a-c]      |    | c      | true     |               |
| StrInsNotOptsVal     | string        | c         | e       | a,b,d,e           | [a-c]      |    |        |          | valid option  |
| StrInsNotOptsInv     | string        | c         | e       | a,b,d,e           | [a-b]      |    |        |          | regex error   |
| StrInsNotOpts        | string        | c         | e       | a,b,d,e           |            |    |        |          | valid option  |
| StrInsNotOpts/NoDef  | string        | c         |         | a,b,d,e           |            |    |        |          | valid option  |
| StrInsBadVal         | string        | c         |         | a,b,c,d,e         | 1-10       |    |        |          | min cannot    |
|                      |               |           |         |                   |            |    |        |          |               |
|                      | list(string)  |           |         |                   |            |    |        |          |               |
| LStrIns              | list(string)  | ["c"]     |         |                   |            |    | ["c"]  | false    |               |
| LStrInsDef           | list(string)  | ["c"]     | ["e"]   |                   |            |    | ["c"]  | true     |               |
| LStrIns/DefInv       | list(string)  | ["c"]     | ["e"]   |                   | [a-c]      |    |        |          | regex cannot  |
| LStrInsOpts          | list(string)  | ["c"]     | ["e"]   | ["c"],["d"],["e"] |            |    | ["c"]  | true     |               |
| LStrInsNotOpts       | list(string)  | ["c"]     | ["e"]   | ["d"],["e"]       |            |    |        |          | valid option  |
| LStrInsNotOpts/NoDef | list(string)  | ["c"]     |         | ["d"],["e"]       |            |    |        |          | valid option  |
|                      |               |           |         |                   |            |    |        |          |               |
| MulInsOpts           | multi-select  | ["c"]     | ["e"]   | c,d,e             |            |    | ["c"]  | true     |               |
| MulInsNotOpts        | multi-select  | ["c"]     | ["e"]   | d,e               |            |    |        |          | valid option  |
| MulInsNotOpts/NoDef  | multi-select  | ["c"]     |         | d,e               |            |    |        |          | valid option  |
| MulInsInvOpts        | multi-select  | ["c"]     | ["e"]   | c,d,e             | [a-c]      |    |        |          | regex cannot  |
=======
| Name                 | Type          | Input     | Default | Options           | Validation | -> | Output | Optional | Error        |
|----------------------|---------------|-----------|---------|-------------------|------------|----|--------|----------|--------------|
|                      | Empty Vals    |           |         |                   |            |    |        |          |              |
| Empty                | string,number |           |         |                   |            |    | ""     | false    |              |
| EmptyDupeOps         | string,number |           |         | 1,1,1             |            |    |        |          | unique       |
| EmptyList            | list(string)  |           |         |                   |            |    | ""     | false    |              |
| EmptyListDupeOpts    | list(string)  |           |         | ["a"],["a"]       |            |    |        |          | unique       |
| EmptyMulti           | tag-select    |           |         |                   |            |    | ""     | false    |              |
| EmptyOpts            | string,number |           |         | 1,2,3             |            |    | ""     | false    |              |
| EmptyRegex           | string        |           |         |                   | world      |    |        |          | regex error  |
| EmptyMin             | number        |           |         |                   | 1-10       |    |        |          | 1 <  < 10    |
| EmptyMinOpt          | number        |           |         | 1,2,3             | 2-5        |    |        |          | 2 <  < 5     |
| EmptyRegexOpt        | string        |           |         | "hello","goodbye" | goodbye    |    |        |          | regex error  |
| EmptyRegexOk         | string        |           |         |                   | .*         |    | ""     | false    |              |
|                      |               |           |         |                   |            |    |        |          |              |
|                      | Default Set   | No inputs |         |                   |            |    |        |          |              |
| NumDef               | number        |           | 5       |                   |            |    | 5      | true     |              |
| NumDefVal            | number        |           | 5       |                   | 3-7        |    | 5      | true     |              |
| NumDefInv            | number        |           | 5       |                   | 10-        |    |        |          | 10 < 5 < 0   |
| NumDefOpts           | number        |           | 5       | 1,3,5,7           | 2-6        |    | 5      | true     |              |
| NumDefNotOpts        | number        |           | 5       | 1,3,7,9           | 2-6        |    |        |          | valid option |
| NumDefInvOpt         | number        |           | 5       | 1,3,5,7           | 6-10       |    |        |          | 6 < 5 < 10   |
| NumDefNotNum         | number        |           | a       |                   |            |    |        |          | a number     |
| NumDefOptsNotNum     | number        |           | 1       | 1,a,2             |            |    |        |          | a number     |
|                      |               |           |         |                   |            |    |        |          |              |
| StrDef               | string        |           | hello   |                   |            |    | hello  | true     |              |
| StrDefInv            | string        |           | hello   |                   | world      |    |        |          | regex error  |
| StrDefOpts           | string        |           | a       | a,b,c             |            |    | a      | true     |              |
| StrDefNotOpts        | string        |           | a       | b,c,d             |            |    |        |          | valid option |
| StrDefValOpts        | string        |           | a       | a,b,c,d,e,f       | [a-c]      |    | a      | true     |              |
| StrDefInvOpt         | string        |           | d       | a,b,c,d,e,f       | [a-c]      |    |        |          | regex error  |
|                      |               |           |         |                   |            |    |        |          |              |
| LStrDef              | list(string)  |           | ["a"]   |                   |            |    | ["a"]  | true     |              |
| LStrDefOpts          | list(string)  |           | ["a"]   | ["a"], ["b"]      |            |    | ["a"]  | true     |              |
| LStrDefNotOpts       | list(string)  |           | ["a"]   | ["b"], ["c"]      |            |    |        |          | valid option |
|                      |               |           |         |                   |            |    |        |          |              |
| MulDef               | tag-select    |           | ["a"]   |                   |            |    | ["a"]  | true     |              |
| MulDefOpts           | multi-select  |           | ["a"]   | a,b               |            |    | ["a"]  | true     |              |
| MulDefNotOpts        | multi-select  |           | ["a"]   | b,c               |            |    |        |          | valid option |
|                      |               |           |         |                   |            |    |        |          |              |
|                      | Input Vals    |           |         |                   |            |    |        |          |              |
| NumIns               | number        | 3         |         |                   |            |    | 3      | false    |              |
| NumInsNotNum         | number        | a         |         |                   |            |    | a      | false    |              |
| NumInsNotNumInv      | number        | a         |         |                   | 1-3        |    |        |          | 1 < a < 3    |
| NumInsDef            | number        | 3         | 5       |                   |            |    | 3      | true     |              |
| NumIns/DefInv        | number        | 3         | 5       |                   | 1-3        |    | 3      | true     |              |
| NumIns=DefInv        | number        | 5         | 5       |                   | 1-3        |    |        |          | 1 < 5 < 3    |
| NumInsOpts           | number        | 3         | 5       | 1,2,3,4,5         | 1-3        |    | 3      | true     |              |
| NumInsNotOptsVal     | number        | 3         | 5       | 1,2,4,5           | 1-3        |    | 3      | true     |              |
| NumInsNotOptsInv     | number        | 3         | 5       | 1,2,4,5           | 1-2        |    |        | true     | 1 < 3 < 2    |
| NumInsNotOpts        | number        | 3         | 5       | 1,2,4,5           |            |    | 3      | true     |              |
| NumInsNotOpts/NoDef  | number        | 3         |         | 1,2,4,5           |            |    | 3      | false    |              |
|                      |               |           |         |                   |            |    |        |          |              |
| StrIns               | string        | c         |         |                   |            |    | c      | false    |              |
| StrInsDupeOpts       | string        | c         |         | a,b,c,c           |            |    |        |          | unique       |
| StrInsDef            | string        | c         | e       |                   |            |    | c      | true     |              |
| StrIns/DefInv        | string        | c         | e       |                   | [a-c]      |    | c      | true     |              |
| StrIns=DefInv        | string        | e         | e       |                   | [a-c]      |    |        |          | regex error  |
| StrInsOpts           | string        | c         | e       | a,b,c,d,e         | [a-c]      |    | c      | true     |              |
| StrInsNotOptsVal     | string        | c         | e       | a,b,d,e           | [a-c]      |    | c      | true     |              |
| StrInsNotOptsInv     | string        | c         | e       | a,b,d,e           | [a-b]      |    |        |          | regex error  |
| StrInsNotOpts        | string        | c         | e       | a,b,d,e           |            |    | c      | true     |              |
| StrInsNotOpts/NoDef  | string        | c         |         | a,b,d,e           |            |    | c      | false    |              |
| StrInsBadVal         | string        | c         |         | a,b,c,d,e         | 1-10       |    |        |          | min cannot   |
|                      |               |           |         |                   |            |    |        |          |              |
|                      | list(string)  |           |         |                   |            |    |        |          |              |
| LStrIns              | list(string)  | ["c"]     |         |                   |            |    | ["c"]  | false    |              |
| LStrInsNotList       | list(string)  | c         |         |                   |            |    | c      | false    |              |
| LStrInsDef           | list(string)  | ["c"]     | ["e"]   |                   |            |    | ["c"]  | true     |              |
| LStrIns/DefInv       | list(string)  | ["c"]     | ["e"]   |                   | [a-c]      |    |        |          | regex cannot |
| LStrInsOpts          | list(string)  | ["c"]     | ["e"]   | ["c"],["d"],["e"] |            |    | ["c"]  | true     |              |
| LStrInsNotOpts       | list(string)  | ["c"]     | ["e"]   | ["d"],["e"]       |            |    | ["c"]  | true     |              |
| LStrInsNotOpts/NoDef | list(string)  | ["c"]     |         | ["d"],["e"]       |            |    | ["c"]  | false    |              |
|                      |               |           |         |                   |            |    |        |          |              |
| MulInsOpts           | multi-select  | ["c"]     | ["e"]   | c,d,e             |            |    | ["c"]  | true     |              |
| MulInsNotListOpts    | multi-select  | c         | ["e"]   | c,d,e             |            |    | c      | true     |              |
| MulInsNotOpts        | multi-select  | ["c"]     | ["e"]   | d,e               |            |    | ["c"]  | true     |              |
| MulInsNotOpts/NoDef  | multi-select  | ["c"]     |         | d,e               |            |    | ["c"]  | false    |              |
| MulInsInvOpts        | multi-select  | ["c"]     | ["e"]   | c,d,e             | [a-c]      |    |        |          | regex cannot |
>>>>>>> 4e7da25b
<|MERGE_RESOLUTION|>--- conflicted
+++ resolved
@@ -1,9 +1,10 @@
-<<<<<<< HEAD
 | Name                 | Type          | Input     | Default | Options           | Validation | -> | Output | Optional | Error         |
 |----------------------|---------------|-----------|---------|-------------------|------------|----|--------|----------|---------------|
 |                      | Empty Vals    |           |         |                   |            |    |        |          |               |
 | Empty                | string,number |           |         |                   |            |    | ""     | false    |               |
+| EmptyDupeOps         | string,number |           |         | 1,1,1             |            |    |        |          | unique        |
 | EmptyList            | list(string)  |           |         |                   |            |    | ""     | false    |               |
+| EmptyListDupeOpts    | list(string)  |           |         | ["a"],["a"]       |            |    |        |          | unique        |
 | EmptyMulti           | tag-select    |           |         |                   |            |    | ""     | false    |               |
 | EmptyOpts            | string,number |           |         | 1,2,3             |            |    | ""     | false    |               |
 | EmptyRegex           | string        |           |         |                   | world      |    |        |          | regex error   |
@@ -14,12 +15,13 @@
 |                      |               |           |         |                   |            |    |        |          |               |
 |                      | Default Set   | No inputs |         |                   |            |    |        |          |               |
 | NumDef               | number        |           | 5       |                   |            |    | 5      | true     |               |
-| NumDefNaN            | number        |           | a       |                   |            |    |        |          | type "number" |   
 | NumDefVal            | number        |           | 5       |                   | 3-7        |    | 5      | true     |               |
 | NumDefInv            | number        |           | 5       |                   | 10-        |    |        |          | 10 < 5 < 0    |
 | NumDefOpts           | number        |           | 5       | 1,3,5,7           | 2-6        |    | 5      | true     |               |
 | NumDefNotOpts        | number        |           | 5       | 1,3,7,9           | 2-6        |    |        |          | valid option  |
 | NumDefInvOpt         | number        |           | 5       | 1,3,5,7           | 6-10       |    |        |          | 6 < 5 < 10    |
+| NumDefNotNum         | number        |           | a       |                   |            |    |        |          | type "number" |
+| NumDefOptsNotNum     | number        |           | 1       | 1,a,2             |            |    |        |          | type "number" |
 |                      |               |           |         |                   |            |    |        |          |               |
 | StrDef               | string        |           | hello   |                   |            |    | hello  | true     |               |
 | StrDefInv            | string        |           | hello   |                   | world      |    |        |          | regex error   |
@@ -39,7 +41,8 @@
 |                      | Input Vals    |           |         |                   |            |    |        |          |               |
 | NumIns               | number        | 3         |         |                   |            |    | 3      | false    |               |
 | NumInsOptsNaN        | number        | 3         | 5       | a,1,2,3,4,5       | 1-3        |    | 3      | true     | type "number" |  
-| NumInsNaN            | number        | a         |         |                   |            |    |        |          | type "number" |      
+| NumInsNotNum         | number        | a         |         |                   |            |    |        |          | type "number" |
+| NumInsNotNumInv      | number        | a         |         |                   | 1-3        |    |        |          | 1 < a < 3     |   
 | NumInsDef            | number        | 3         | 5       |                   |            |    | 3      | true     |               |
 | NumIns/DefInv        | number        | 3         | 5       |                   | 1-3        |    | 3      | true     |               |
 | NumIns=DefInv        | number        | 5         | 5       |                   | 1-3        |    |        |          | 1 < 5 < 3     |
@@ -50,6 +53,7 @@
 | NumInsNotOpts/NoDef  | number        | 3         |         | 1,2,4,5           |            |    |        |          | valid option  |
 |                      |               |           |         |                   |            |    |        |          |               |
 | StrIns               | string        | c         |         |                   |            |    | c      | false    |               |
+| StrInsDupeOpts       | string        | c         |         | a,b,c,c           |            |    |        |          | unique        |
 | StrInsDef            | string        | c         | e       |                   |            |    | c      | true     |               |
 | StrIns/DefInv        | string        | c         | e       |                   | [a-c]      |    | c      | true     |               |
 | StrIns=DefInv        | string        | e         | e       |                   | [a-c]      |    |        |          | regex error   |
@@ -62,6 +66,7 @@
 |                      |               |           |         |                   |            |    |        |          |               |
 |                      | list(string)  |           |         |                   |            |    |        |          |               |
 | LStrIns              | list(string)  | ["c"]     |         |                   |            |    | ["c"]  | false    |               |
+| LStrInsNotList       | list(string)  | c         |         |                   |            |    | c      | false    |               |
 | LStrInsDef           | list(string)  | ["c"]     | ["e"]   |                   |            |    | ["c"]  | true     |               |
 | LStrIns/DefInv       | list(string)  | ["c"]     | ["e"]   |                   | [a-c]      |    |        |          | regex cannot  |
 | LStrInsOpts          | list(string)  | ["c"]     | ["e"]   | ["c"],["d"],["e"] |            |    | ["c"]  | true     |               |
@@ -69,87 +74,7 @@
 | LStrInsNotOpts/NoDef | list(string)  | ["c"]     |         | ["d"],["e"]       |            |    |        |          | valid option  |
 |                      |               |           |         |                   |            |    |        |          |               |
 | MulInsOpts           | multi-select  | ["c"]     | ["e"]   | c,d,e             |            |    | ["c"]  | true     |               |
+| MulInsNotListOpts    | multi-select  | c         | ["e"]   | c,d,e             |            |    | c      | true     |               |
 | MulInsNotOpts        | multi-select  | ["c"]     | ["e"]   | d,e               |            |    |        |          | valid option  |
 | MulInsNotOpts/NoDef  | multi-select  | ["c"]     |         | d,e               |            |    |        |          | valid option  |
-| MulInsInvOpts        | multi-select  | ["c"]     | ["e"]   | c,d,e             | [a-c]      |    |        |          | regex cannot  |
-=======
-| Name                 | Type          | Input     | Default | Options           | Validation | -> | Output | Optional | Error        |
-|----------------------|---------------|-----------|---------|-------------------|------------|----|--------|----------|--------------|
-|                      | Empty Vals    |           |         |                   |            |    |        |          |              |
-| Empty                | string,number |           |         |                   |            |    | ""     | false    |              |
-| EmptyDupeOps         | string,number |           |         | 1,1,1             |            |    |        |          | unique       |
-| EmptyList            | list(string)  |           |         |                   |            |    | ""     | false    |              |
-| EmptyListDupeOpts    | list(string)  |           |         | ["a"],["a"]       |            |    |        |          | unique       |
-| EmptyMulti           | tag-select    |           |         |                   |            |    | ""     | false    |              |
-| EmptyOpts            | string,number |           |         | 1,2,3             |            |    | ""     | false    |              |
-| EmptyRegex           | string        |           |         |                   | world      |    |        |          | regex error  |
-| EmptyMin             | number        |           |         |                   | 1-10       |    |        |          | 1 <  < 10    |
-| EmptyMinOpt          | number        |           |         | 1,2,3             | 2-5        |    |        |          | 2 <  < 5     |
-| EmptyRegexOpt        | string        |           |         | "hello","goodbye" | goodbye    |    |        |          | regex error  |
-| EmptyRegexOk         | string        |           |         |                   | .*         |    | ""     | false    |              |
-|                      |               |           |         |                   |            |    |        |          |              |
-|                      | Default Set   | No inputs |         |                   |            |    |        |          |              |
-| NumDef               | number        |           | 5       |                   |            |    | 5      | true     |              |
-| NumDefVal            | number        |           | 5       |                   | 3-7        |    | 5      | true     |              |
-| NumDefInv            | number        |           | 5       |                   | 10-        |    |        |          | 10 < 5 < 0   |
-| NumDefOpts           | number        |           | 5       | 1,3,5,7           | 2-6        |    | 5      | true     |              |
-| NumDefNotOpts        | number        |           | 5       | 1,3,7,9           | 2-6        |    |        |          | valid option |
-| NumDefInvOpt         | number        |           | 5       | 1,3,5,7           | 6-10       |    |        |          | 6 < 5 < 10   |
-| NumDefNotNum         | number        |           | a       |                   |            |    |        |          | a number     |
-| NumDefOptsNotNum     | number        |           | 1       | 1,a,2             |            |    |        |          | a number     |
-|                      |               |           |         |                   |            |    |        |          |              |
-| StrDef               | string        |           | hello   |                   |            |    | hello  | true     |              |
-| StrDefInv            | string        |           | hello   |                   | world      |    |        |          | regex error  |
-| StrDefOpts           | string        |           | a       | a,b,c             |            |    | a      | true     |              |
-| StrDefNotOpts        | string        |           | a       | b,c,d             |            |    |        |          | valid option |
-| StrDefValOpts        | string        |           | a       | a,b,c,d,e,f       | [a-c]      |    | a      | true     |              |
-| StrDefInvOpt         | string        |           | d       | a,b,c,d,e,f       | [a-c]      |    |        |          | regex error  |
-|                      |               |           |         |                   |            |    |        |          |              |
-| LStrDef              | list(string)  |           | ["a"]   |                   |            |    | ["a"]  | true     |              |
-| LStrDefOpts          | list(string)  |           | ["a"]   | ["a"], ["b"]      |            |    | ["a"]  | true     |              |
-| LStrDefNotOpts       | list(string)  |           | ["a"]   | ["b"], ["c"]      |            |    |        |          | valid option |
-|                      |               |           |         |                   |            |    |        |          |              |
-| MulDef               | tag-select    |           | ["a"]   |                   |            |    | ["a"]  | true     |              |
-| MulDefOpts           | multi-select  |           | ["a"]   | a,b               |            |    | ["a"]  | true     |              |
-| MulDefNotOpts        | multi-select  |           | ["a"]   | b,c               |            |    |        |          | valid option |
-|                      |               |           |         |                   |            |    |        |          |              |
-|                      | Input Vals    |           |         |                   |            |    |        |          |              |
-| NumIns               | number        | 3         |         |                   |            |    | 3      | false    |              |
-| NumInsNotNum         | number        | a         |         |                   |            |    | a      | false    |              |
-| NumInsNotNumInv      | number        | a         |         |                   | 1-3        |    |        |          | 1 < a < 3    |
-| NumInsDef            | number        | 3         | 5       |                   |            |    | 3      | true     |              |
-| NumIns/DefInv        | number        | 3         | 5       |                   | 1-3        |    | 3      | true     |              |
-| NumIns=DefInv        | number        | 5         | 5       |                   | 1-3        |    |        |          | 1 < 5 < 3    |
-| NumInsOpts           | number        | 3         | 5       | 1,2,3,4,5         | 1-3        |    | 3      | true     |              |
-| NumInsNotOptsVal     | number        | 3         | 5       | 1,2,4,5           | 1-3        |    | 3      | true     |              |
-| NumInsNotOptsInv     | number        | 3         | 5       | 1,2,4,5           | 1-2        |    |        | true     | 1 < 3 < 2    |
-| NumInsNotOpts        | number        | 3         | 5       | 1,2,4,5           |            |    | 3      | true     |              |
-| NumInsNotOpts/NoDef  | number        | 3         |         | 1,2,4,5           |            |    | 3      | false    |              |
-|                      |               |           |         |                   |            |    |        |          |              |
-| StrIns               | string        | c         |         |                   |            |    | c      | false    |              |
-| StrInsDupeOpts       | string        | c         |         | a,b,c,c           |            |    |        |          | unique       |
-| StrInsDef            | string        | c         | e       |                   |            |    | c      | true     |              |
-| StrIns/DefInv        | string        | c         | e       |                   | [a-c]      |    | c      | true     |              |
-| StrIns=DefInv        | string        | e         | e       |                   | [a-c]      |    |        |          | regex error  |
-| StrInsOpts           | string        | c         | e       | a,b,c,d,e         | [a-c]      |    | c      | true     |              |
-| StrInsNotOptsVal     | string        | c         | e       | a,b,d,e           | [a-c]      |    | c      | true     |              |
-| StrInsNotOptsInv     | string        | c         | e       | a,b,d,e           | [a-b]      |    |        |          | regex error  |
-| StrInsNotOpts        | string        | c         | e       | a,b,d,e           |            |    | c      | true     |              |
-| StrInsNotOpts/NoDef  | string        | c         |         | a,b,d,e           |            |    | c      | false    |              |
-| StrInsBadVal         | string        | c         |         | a,b,c,d,e         | 1-10       |    |        |          | min cannot   |
-|                      |               |           |         |                   |            |    |        |          |              |
-|                      | list(string)  |           |         |                   |            |    |        |          |              |
-| LStrIns              | list(string)  | ["c"]     |         |                   |            |    | ["c"]  | false    |              |
-| LStrInsNotList       | list(string)  | c         |         |                   |            |    | c      | false    |              |
-| LStrInsDef           | list(string)  | ["c"]     | ["e"]   |                   |            |    | ["c"]  | true     |              |
-| LStrIns/DefInv       | list(string)  | ["c"]     | ["e"]   |                   | [a-c]      |    |        |          | regex cannot |
-| LStrInsOpts          | list(string)  | ["c"]     | ["e"]   | ["c"],["d"],["e"] |            |    | ["c"]  | true     |              |
-| LStrInsNotOpts       | list(string)  | ["c"]     | ["e"]   | ["d"],["e"]       |            |    | ["c"]  | true     |              |
-| LStrInsNotOpts/NoDef | list(string)  | ["c"]     |         | ["d"],["e"]       |            |    | ["c"]  | false    |              |
-|                      |               |           |         |                   |            |    |        |          |              |
-| MulInsOpts           | multi-select  | ["c"]     | ["e"]   | c,d,e             |            |    | ["c"]  | true     |              |
-| MulInsNotListOpts    | multi-select  | c         | ["e"]   | c,d,e             |            |    | c      | true     |              |
-| MulInsNotOpts        | multi-select  | ["c"]     | ["e"]   | d,e               |            |    | ["c"]  | true     |              |
-| MulInsNotOpts/NoDef  | multi-select  | ["c"]     |         | d,e               |            |    | ["c"]  | false    |              |
-| MulInsInvOpts        | multi-select  | ["c"]     | ["e"]   | c,d,e             | [a-c]      |    |        |          | regex cannot |
->>>>>>> 4e7da25b
+| MulInsInvOpts        | multi-select  | ["c"]     | ["e"]   | c,d,e             | [a-c]      |    |        |          | regex cannot  |