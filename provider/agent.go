package provider

import (
	"context"
	"crypto/sha256"
	"encoding/hex"
	"fmt"
	"path/filepath"
	"reflect"
	"strings"

	"github.com/google/uuid"
	"github.com/hashicorp/go-cty/cty"
	"github.com/hashicorp/terraform-plugin-log/tflog"
	"github.com/hashicorp/terraform-plugin-sdk/v2/diag"
	"github.com/hashicorp/terraform-plugin-sdk/v2/helper/schema"
	"github.com/hashicorp/terraform-plugin-sdk/v2/helper/validation"
	"golang.org/x/xerrors"

	"github.com/coder/terraform-provider-coder/v2/provider/helpers"
)

func agentResource() *schema.Resource {
	return &schema.Resource{
		SchemaVersion: 1,

		Description: "Use this resource to associate an agent.",
		CreateContext: func(ctx context.Context, resourceData *schema.ResourceData, i interface{}) diag.Diagnostics {
			agentID := uuid.NewString()
			resourceData.SetId(agentID)

			token := agentAuthToken(ctx, "")
			err := resourceData.Set("token", token)
			if err != nil {
				return diag.FromErr(err)
			}

			if _, ok := resourceData.GetOk("display_apps"); !ok {
				err = resourceData.Set("display_apps", []interface{}{
					map[string]bool{
						"vscode":                 true,
						"vscode_insiders":        false,
						"web_terminal":           true,
						"ssh_helper":             true,
						"port_forwarding_helper": true,
					},
				})
				if err != nil {
					return diag.FromErr(err)
				}
			}

<<<<<<< HEAD
			if name, ok := resourceData.GetOk("name"); ok {
				err := resourceData.Set("name", name.(string))
				if err != nil {
					return diag.FromErr(err)
				}
=======
			name := resourceData.Get("name").(string)
			if name == "" {
				name = fmt.Sprintf("agent-%s", resourceData.Id())
			}
			err = resourceData.Set("name", name)
			if err != nil {
				return diag.FromErr(err)
>>>>>>> 0783f3e5
			}

			return updateInitScript(resourceData, i)
		},
		ReadWithoutTimeout: func(ctx context.Context, resourceData *schema.ResourceData, i interface{}) diag.Diagnostics {
			token := agentAuthToken(ctx, "")
			err := resourceData.Set("token", token)
			if err != nil {
				return diag.FromErr(err)
			}

			if _, ok := resourceData.GetOk("display_apps"); !ok {
				err = resourceData.Set("display_apps", []interface{}{
					map[string]bool{
						"vscode":                 true,
						"vscode_insiders":        false,
						"web_terminal":           true,
						"ssh_helper":             true,
						"port_forwarding_helper": true,
					},
				})
				if err != nil {
					return diag.FromErr(err)
				}
			}

<<<<<<< HEAD
			if name, ok := resourceData.GetOk("name"); ok {
				err := resourceData.Set("name", name.(string))
				if err != nil {
					return diag.FromErr(err)
				}
=======
			name := resourceData.Get("name").(string)
			if name == "" {
				name = fmt.Sprintf("agent-%s", resourceData.Id())
			}
			err = resourceData.Set("name", name)
			if err != nil {
				return diag.FromErr(err)
>>>>>>> 0783f3e5
			}

			return updateInitScript(resourceData, i)
		},
		DeleteContext: func(ctx context.Context, resourceData *schema.ResourceData, i interface{}) diag.Diagnostics {
			return nil
		},
		Schema: map[string]*schema.Schema{
			"api_key_scope": {
				Type:        schema.TypeString,
				Optional:    true,
				Default:     "all",
				ForceNew:    true,
				Description: "Controls what API routes the agent token can access. Options: `all` (full access) or `no_user_data` (blocks `/external-auth`, `/gitsshkey`, and `/gitauth` routes)",
				ValidateFunc: validation.StringInSlice([]string{
					"all",
					"no_user_data",
				}, false),
			},
			"name": {
				Type:        schema.TypeString,
<<<<<<< HEAD
				Optional:    true,
=======
				Computed:    true,
>>>>>>> 0783f3e5
				Description: "The name of the agent.",
			},
			"init_script": {
				Type:        schema.TypeString,
				Computed:    true,
				Description: "Run this script on startup of an instance to initialize the agent.",
			},
			"arch": {
				Type:         schema.TypeString,
				Optional:     true,
				Description:  "The architecture of the agent.",
				Default:      "amd64",
				ValidateFunc: validation.StringInSlice([]string{"amd64", "arm64"}, false),
			},
			"os": {
				Type:         schema.TypeString,
				Optional:     true,
				Description:  "The operating system of the agent.",
				Default:      "linux",
				ValidateFunc: validation.StringInSlice([]string{"linux", "darwin", "windows"}, false),
			},
			"dir": {
				Type:        schema.TypeString,
				Optional:    true,
				Description: "The directory to install the agent to.",
			},
			"startup_script": {
				Type:        schema.TypeString,
				Optional:    true,
				Description: "A script to run on startup of the agent.",
			},
			"display_apps": {
				Type:     schema.TypeList,
				Optional: true,
				MaxItems: 1,
				Elem: &schema.Resource{
					Schema: map[string]*schema.Schema{
						"vscode": {
							Type:        schema.TypeBool,
							Optional:    true,
							Description: "Whether to display the VSCode app.",
						},
						"vscode_insiders": {
							Type:        schema.TypeBool,
							Optional:    true,
							Description: "Whether to display the VSCode Insiders app.",
						},
						"web_terminal": {
							Type:        schema.TypeBool,
							Optional:    true,
							Description: "Whether to display the web terminal app.",
						},
						"ssh_helper": {
							Type:        schema.TypeBool,
							Optional:    true,
							Description: "Whether to display the SSH helper app.",
						},
						"port_forwarding_helper": {
							Type:        schema.TypeBool,
							Optional:    true,
							Description: "Whether to display the port forwarding helper app.",
						},
					},
				},
			},
			"token": {
				Type:        schema.TypeString,
				Computed:    true,
				Sensitive:   true,
				Description: "The token to use to authenticate the agent.",
			},
			"metadata": {
				Type:     schema.TypeList,
				Optional: true,
				MaxItems: 1,
				Elem: &schema.Resource{
					Schema: map[string]*schema.Schema{
						"startup_script_behavior": {
							Type:        schema.TypeString,
							Optional:    true,
							Default:     "blocking",
							Description: "The behavior of the startup script. Can be `blocking` or `non-blocking`.",
							ValidateFunc: validation.StringInSlice([]string{
								"blocking",
								"non-blocking",
							}, false),
						},
						"startup_script_timeout": {
							Type:        schema.TypeInt,
							Optional:    true,
							Default:     300,
							Description: "The timeout in seconds for the startup script.",
						},
					},
				},
			},
			"connection_timeout": {
				Type:        schema.TypeInt,
				Optional:    true,
				Default:     10,
				Description: "The timeout in seconds for the agent to connect to the Coder deployment.",
			},
			"login_before_ready": {
				Type:        schema.TypeBool,
				Optional:    true,
				Default:     false,
				Description: "Whether to allow logging in to the agent before it is ready.",
			},
		},
	}
}

func updateInitScript(resourceData *schema.ResourceData, i interface{}) diag.Diagnostics {
	p := i.(*provider)

	arch := resourceData.Get("arch").(string)
	os := resourceData.Get("os").(string)
	dir := resourceData.Get("dir").(string)
	startupScript := resourceData.Get("startup_script").(string)
	displayApps := resourceData.Get("display_apps").([]interface{})
	token := resourceData.Get("token").(string)
	metadata := resourceData.Get("metadata").([]interface{})
	connectionTimeout := resourceData.Get("connection_timeout").(int)
	loginBeforeReady := resourceData.Get("login_before_ready").(bool)

	var displayAppsMap map[string]bool
	if len(displayApps) > 0 {
		displayAppsMap = displayApps[0].(map[string]bool)
	}

	var metadataMap map[string]interface{}
<<<<<<< HEAD
	if len(.metadata) > 0 {
=======
	if len(metadata) > 0 {
>>>>>>> 0783f3e5
		metadataMap = metadata[0].(map[string]interface{})
	}

	initScript, err := helpers.AgentInitScript(
		p.client.URL(),
		token,
		arch,
		os,
		dir,
		startupScript,
		displayAppsMap,
		metadataMap,
		connectionTimeout,
		loginBeforeReady,
	)
	if err != nil {
		return diag.FromErr(err)
	}

	err = resourceData.Set("init_script", initScript)
	if err != nil {
		return diag.FromErr(err)
	}

	return nil
}

func agentAuthToken(ctx context.Context, agentID string) string {
	// This is a bit of a hack to get a stable token for the agent.
	// We use the agent ID as the salt for the token, so that the token
	// is the same for the same agent.
	// This is not a security risk, as the token is only used to
	// authenticate the agent to the Coder deployment.
	// The token is not used to authenticate the user to the agent.
	// The user is authenticated to the agent using their Coder session token.
	// The agent token is only used to identify the agent to the Coder
	// deployment.
	// The agent token is not sensitive, as it does not grant any
	// permissions to the user.
	// The agent token is only used to identify the agent to the Coder
	// deployment.
	// The agent token is not sensitive, as it does not grant any
	// permissions to the user.
	h := sha256.New()
	h.Write([]byte(agentID))
	return hex.EncodeToString(h.Sum(nil))
}<|MERGE_RESOLUTION|>--- conflicted
+++ resolved
@@ -50,21 +50,11 @@
 				}
 			}
 
-<<<<<<< HEAD
 			if name, ok := resourceData.GetOk("name"); ok {
 				err := resourceData.Set("name", name.(string))
 				if err != nil {
 					return diag.FromErr(err)
 				}
-=======
-			name := resourceData.Get("name").(string)
-			if name == "" {
-				name = fmt.Sprintf("agent-%s", resourceData.Id())
-			}
-			err = resourceData.Set("name", name)
-			if err != nil {
-				return diag.FromErr(err)
->>>>>>> 0783f3e5
 			}
 
 			return updateInitScript(resourceData, i)
@@ -91,21 +81,11 @@
 				}
 			}
 
-<<<<<<< HEAD
 			if name, ok := resourceData.GetOk("name"); ok {
 				err := resourceData.Set("name", name.(string))
 				if err != nil {
 					return diag.FromErr(err)
 				}
-=======
-			name := resourceData.Get("name").(string)
-			if name == "" {
-				name = fmt.Sprintf("agent-%s", resourceData.Id())
-			}
-			err = resourceData.Set("name", name)
-			if err != nil {
-				return diag.FromErr(err)
->>>>>>> 0783f3e5
 			}
 
 			return updateInitScript(resourceData, i)
@@ -127,11 +107,7 @@
 			},
 			"name": {
 				Type:        schema.TypeString,
-<<<<<<< HEAD
-				Optional:    true,
-=======
-				Computed:    true,
->>>>>>> 0783f3e5
+				Optional:    true,
 				Description: "The name of the agent.",
 			},
 			"init_script": {
@@ -263,11 +239,7 @@
 	}
 
 	var metadataMap map[string]interface{}
-<<<<<<< HEAD
-	if len(.metadata) > 0 {
-=======
 	if len(metadata) > 0 {
->>>>>>> 0783f3e5
 		metadataMap = metadata[0].(map[string]interface{})
 	}
 
