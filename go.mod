--- conflicted
+++ resolved
@@ -1,10 +1,6 @@
 module github.com/coder/terraform-provider-coder
 
-<<<<<<< HEAD
-go 1.21
-=======
 go 1.22
->>>>>>> 4f417ad0
 
 toolchain go1.22.3
 
